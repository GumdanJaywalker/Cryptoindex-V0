--- conflicted
+++ resolved
@@ -6,7 +6,6 @@
       "WebFetch(domain:docs.privy.io)",
       "Bash(rg:*)",
       "Bash(npm run dev:*)",
-<<<<<<< HEAD
       "Bash(mkdir:*)",
       "Bash(curl:*)",
       "Bash(pnpm run:*)",
@@ -14,15 +13,13 @@
       "Bash(npm i:*)",
       "Bash(sudo npm i -g @anthropic-ai/claude-code)",
       "Bash(git pull:*)",
-      "Bash(git merge:*)"
-=======
+      "Bash(git merge:*)",
       "WebFetch(domain:hyperliquid.gitbook.io)",
       "WebFetch(domain:cryptoindex.com)",
       "WebFetch(domain:memeindex.com)",
       "WebFetch(domain:mint-ventures.medium.com)",
       "WebFetch(domain:app.hyperliquid.xyz)",
       "Bash(git add:*)"
->>>>>>> a58f0727
     ],
     "deny": []
   },
