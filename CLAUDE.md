<<<<<<< HEAD
# CLAUDE.md - CryptoIndex 지갑 UI 개발 프로젝트

> 🚀 **현재 상태**: Phase 4 완료 - 네트워크 전환 기능 구현 완료  
> 🎯 **목표**: Hyperliquid 수준의 지갑 UI 시스템 구축  
> 📅 **마지막 업데이트**: 2025-07-15

이 파일은 Claude Code와 팀 멤버들이 이 프로젝트에서 작업할 때 필요한 모든 정보를 제공합니다.

## 🎯 프로젝트 개요
**CryptoIndex** - Hyperliquid 수준의 지갑 UI를 가진 익명 P2P 암호화폐 거래 플랫폼

### 현재 개발 단계
- ✅ **Phase 1-2**: 프로젝트 분석 및 환경 설정 완료
- ✅ **Phase 3**: 지갑 연결 버튼 고도화 (MagicUI 효과 포함) 완료
- ✅ **Phase 4**: 네트워크 선택기 & 실시간 체인 전환 완료
- 🔄 **Next**: Phase 5 (지갑 정보 드롭다운) 또는 Phase 6 (실시간 잔액 조회)

## 🛠️ 기술 스택
- **Frontend**: Next.js 15.2.4, React 19, TypeScript
- **패키지 매니저**: pnpm (중요: npm 대신 pnpm 사용할 것!)
- **인증**: Privy (이메일 OTP + 지갑 연결)
- **데이터베이스**: Supabase (완전 설정됨)
- **UI 라이브러리**: 
  - Radix UI + shadcn/ui (50+ 컴포넌트)
  - MagicUI (Ripple, BorderBeam 등)
  - Aceternity UI
- **스타일링**: TailwindCSS + 커스텀 애니메이션
- **Web3**: viem + Privy (5개 체인 지원)
- **알림**: react-hot-toast (Toast 알림 시스템)

## 🚀 개발 명령어 (중요: pnpm 사용!)

```bash
# 의존성 설치
pnpm install

# 개발 서버 실행 (포트 3000, 사용 중이면 3001)
pnpm run dev

# 프로덕션 빌드
pnpm run build

# 프로덕션 서버 시작
pnpm start

# 린팅 (현재 설정 생략됨)
pnpm run lint
```

### 🔧 개발 환경 첫 설정
```bash
# 1. 저장소 클론 후
cd Cryptoindex-V0

# 2. 의존성 설치
pnpm install

# 3. 환경변수 설정 (.env.local 파일 생성)
# 아래 "환경변수 설정" 섹션 참조

# 4. 개발 서버 실행
pnpm run dev

# 5. 테스트 페이지 확인
# http://localhost:3001/test-wallet-button (지갑 버튼 테스트)
# http://localhost:3001/test-utils (유틸리티 함수 테스트)
# http://localhost:3001/test-network-display (네트워크 전환 테스트)
# http://localhost:3001/test-wallet-connection (지갑 연결 상태 테스트)
```

## 📁 프로젝트 구조 (최신 상태)

```
/app                          # Next.js App Router
  /api                        # API routes (완전 구현됨)
    /auth                     # 인증 엔드포인트
      /logout                 # 로그아웃 처리
      /sync-user              # Privy-Supabase 동기화
    /user                     # 사용자 관리
      /profile                # 프로필 CRUD
    /health                   # 헬스체크
  /dashboard                  # 보호된 대시보드
  /privy-login               # 로그인 페이지
  /test-wallet-button        # 🆕 지갑 버튼 테스트 페이지
  /test-utils                # 🆕 유틸리티 함수 테스트
  /test-network-display      # 🆕 네트워크 전환 테스트 페이지
  /test-wallet-connection    # 🆕 지갑 연결 상태 테스트
  /test-wallets              # 지갑 디버깅 페이지

/components
  /auth                      # 인증 컴포넌트
    PrivyAuth.tsx            # 메인 인증 UI
  /wallet                    # 🆕 지갑 UI 시스템 (Phase 4 완료)
    WalletConnectButton.tsx  # 고급 지갑 연결 버튼
    NetworkDisplay.tsx       # 🆕 네트워크 선택기 & 전환 기능
    /hooks                   # 🆕 커스텀 훅들
      useNetworkSwitch.ts    # 네트워크 전환 로직
    types.ts                 # TypeScript 타입 정의
    constants.ts             # 체인 정보 & 상수
    utils.ts                 # 주소 포맷팅, 클립보드 등
    index.ts                 # 통합 export
  /providers                 # Context providers
    PrivyProvider.tsx        # Privy 설정 + Toast 통합
    ToastProvider.tsx        # 🆕 Toast 알림 시스템
  /ui                        # shadcn/ui (50+ 컴포넌트)
  /magicui                   # MagicUI 효과들
    ripple.tsx               # 리플 효과
    border-beam.tsx          # 테두리 애니메이션
  /dialogs                   # 모달 컴포넌트들

/lib
  /auth                      # JWT 검증 (수정됨)
    privy-jwt.ts             # Privy JWT 처리 (오류 해결됨)
  /middleware                # 인증 미들웨어
  /privy                     # Privy 설정
  /supabase                  # DB 클라이언트

/supabase                    # 데이터베이스
  schema.sql                 # DB 스키마 정의
```

### 🎯 핵심 구현 완료 파일들
- `components/wallet/WalletConnectButton.tsx` - MagicUI 효과 포함 고급 버튼
- `components/wallet/NetworkDisplay.tsx` - 🆕 네트워크 선택기 & 실시간 전환
- `components/wallet/hooks/useNetworkSwitch.ts` - 🆕 네트워크 전환 로직
- `components/wallet/utils.ts` - 완전한 유틸리티 함수 세트
- `components/providers/ToastProvider.tsx` - 🆕 Toast 알림 시스템
- `lib/auth/privy-jwt.ts` - JWT 검증 (오류 해결됨)
- `tailwind.config.ts` - 커스텀 애니메이션 추가됨
- `next.config.mjs` - 🆕 React 19 호환성 & 청크 로딩 최적화

## 🔑 환경변수 설정

`.env.local` 파일을 프로젝트 루트에 생성:
```env
# Supabase (완전 설정됨)
NEXT_PUBLIC_SUPABASE_URL=https://xozgwidnikzhdiommtwk.supabase.co
NEXT_PUBLIC_SUPABASE_ANON_KEY=eyJhbGciOiJIUzI1NiIsInR5cCI6IkpXVCJ9...
SUPABASE_SERVICE_ROLE_KEY=eyJhbGciOiJIUzI1NiIsInR5cCI6IkpXVCJ9...

# Privy (업데이트된 설정)
NEXT_PUBLIC_PRIVY_APP_ID=cmcvc4ho5009rky0nfr3cgnms
PRIVY_APP_SECRET=2VZtF6sgVr7KLQNR2ovhTruzQvz1U7SbP1CXMPHxxqwUf1h3DMQ72XwcoS8JkvnMVZArrDmEdptuergWjcr7vdBZ
PRIVY_VERIFICATION_KEY=your_privy_verification_key_here

# Application
NEXT_PUBLIC_APP_URL=http://localhost:3000
NODE_ENV=development
```

### ⚠️ 중요 참고사항
- **PRIVY_JWKS_ENDPOINT**는 자동 생성됨 (설정 불필요)
- JWT 검증 오류가 해결되어 모든 Privy 기능 정상 작동
- Supabase 키는 실제 운영 환경에서는 보안 처리 필요

## 🔐 인증 플로우 (완전 작동)

### 1. 이메일 로그인
- 사용자 이메일 입력 → Privy OTP 발송
- 검증 완료 시 임베디드 지갑 자동 생성
- Supabase에 `privy_user_id`로 동기화

### 2. 지갑 로그인
- MetaMask/WalletConnect 직접 연결
- 임베디드 지갑 생성 안됨
- 지갑 주소로 Supabase 동기화

### 3. 지원되는 네트워크
- **Ethereum Mainnet** (체인 ID: 1)
- **Arbitrum One** (체인 ID: 42161)
- **Polygon** (체인 ID: 137)
- **Base** (체인 ID: 8453)
- **Optimism** (체인 ID: 10)

## 🌐 API 엔드포인트 (완전 구현)

- `POST /api/auth/sync-user` - Privy 사용자 Supabase 동기화
- `POST /api/auth/logout` - 사용자 로그아웃 처리
- `GET /api/user/profile` - 사용자 프로필 조회 (보호됨)
- `PUT /api/user/profile` - 사용자 프로필 업데이트 (보호됨)
- `GET /api/health` - 헬스체크

## 💎 지갑 UI 시스템 (Phase 4 완료)

### WalletConnectButton 컴포넌트
```typescript
import { WalletConnectButton } from '@/components/wallet';

// 기본 사용법
<WalletConnectButton />

// 커스터마이징
<WalletConnectButton 
  size="lg" 
  variant="default" 
  className="w-full" 
/>
```

### 상태별 시각적 효과
- **연결 전**: 파란색-보라색 그라디언트 + 리플 효과
- **연결 중**: 커스텀 shimmer 애니메이션 + 스피너
- **연결 후**: 회색 배경 + BorderBeam 애니메이션
- **오류 상태**: 빨간색 그라디언트

### 🆕 NetworkDisplay 컴포넌트 (Phase 4)
```typescript
import { NetworkDisplay } from '@/components/wallet';

// 기본 사용법
<NetworkDisplay />

// 콜백과 함께 사용
<NetworkDisplay 
  showStatusIndicator={true}
  size="lg"
  onNetworkChange={(chain) => console.log('Selected:', chain)}
/>
```

### 네트워크 전환 기능
- **지원 네트워크**: Ethereum, Arbitrum, Polygon, Base, Optimism
- **실시간 전환**: 드롭다운에서 네트워크 선택 시 즉시 전환
- **상태 표시**: 연결, 미연결, 미지원 체인 상태 표시
- **지갑 연결 유도**: 미연결 시 자동으로 지갑 연결 프로세스 실행

### 🆕 useNetworkSwitch 훅
```typescript
import { useNetworkSwitch } from '@/components/wallet';

const { switchNetwork, isLoading, error } = useNetworkSwitch();

// 네트워크 전환
await switchNetwork(SUPPORTED_CHAINS[1]); // Ethereum
```

### Toast 알림 시스템
- **성공**: "Network switched successfully"
- **로딩**: "Switching to Ethereum..."
- **오류**: "Failed to switch network: [상세 메시지]"
- **미연결**: "Please connect your wallet to switch networks"

### 유틸리티 함수들
```typescript
import { 
  formatAddress, 
  copyToClipboard, 
  validateAddress,
  formatBalance 
} from '@/components/wallet/utils';

// 주소 포맷팅
formatAddress('0x1234...', 6) // "0x123456...567890"

// 클립보드 복사
await copyToClipboard(address) // Promise<boolean>

// 주소 검증
validateAddress(address) // boolean

// 잔액 포맷팅
formatBalance('123.456', 2, 'ETH') // "123.46 ETH"
```

## 🗄️ 데이터베이스 스키마 (Supabase)

### Users 테이블
```sql
CREATE TABLE users (
  id UUID PRIMARY KEY,
  auth_type TEXT, -- 'email' or 'wallet'
  email TEXT,
  wallet_address TEXT,
  privy_user_id TEXT UNIQUE,
  created_at TIMESTAMP,
  updated_at TIMESTAMP
);
```

### User_wallets 테이블
```sql
CREATE TABLE user_wallets (
  id UUID PRIMARY KEY,
  user_id UUID REFERENCES users(id),
  privy_user_id TEXT,
  embedded_wallet_address TEXT,
  encrypted_private_key TEXT,
  network_id INTEGER,
  is_primary BOOLEAN DEFAULT false,
  created_at TIMESTAMP
);
```

## 🧪 테스트 페이지들

### 1. 지갑 버튼 테스트
```
http://localhost:3001/test-wallet-button
```
- 모든 버튼 변형 테스트
- 실제 Privy 연결 테스트
- MagicUI 효과 확인

### 2. 유틸리티 함수 테스트
```
http://localhost:3001/test-utils
```
- 주소 포맷팅 테스트
- 클립보드 복사 테스트
- 주소 검증 테스트
- 잔액 포맷팅 테스트

### 3. 🆕 네트워크 전환 테스트
```
http://localhost:3001/test-network-display
```
- 네트워크 선택기 테스트
- 실시간 체인 전환 테스트
- Toast 알림 확인
- 로딩 상태 테스트

### 4. 🆕 지갑 연결 상태 테스트
```
http://localhost:3001/test-wallet-connection
```
- 지갑 연결 상태 실시간 모니터링
- 인증 플로우 테스트
- 에러 핸들링 테스트

### 5. 지갑 디버깅
```
http://localhost:3001/test-wallets
```
- 지갑 상태 분석
- Privy 연결 디버깅
- 데이터베이스 동기화 테스트

## Authentication Middleware

Protected routes use the Privy JWT verification middleware:
```typescript
// Usage in API routes
import { verifyPrivyAuth } from '@/lib/middleware/privy-auth';

export async function GET(request: Request) {
  const authResult = await verifyPrivyAuth(request);
  if (!authResult.isAuthenticated) {
    return authResult.response;
  }
  // Access authResult.user for authenticated user data
}
```

## Security Features

- **JWT Verification**: All protected routes verify Privy JWT tokens
- **Row Level Security**: Supabase RLS policies based on privy_user_id
- **Rate Limiting**: 100 requests per 15 minutes per IP
- **Admin Routes**: Special protection for admin endpoints
- **Development Mode**: Shortcuts available in development

## Common Development Tasks

### Add a New Protected API Route
1. Create route file in `/app/api/your-route/route.ts`
2. Import and use `verifyPrivyAuth` middleware
3. Access user data from `authResult.user`

### Update User Profile in Database
```typescript
const { data, error } = await supabase
  .from('users')
  .update({ field: value })
  .eq('privy_user_id', privyUserId);
```

### Work with Privy Client
```typescript
import { usePrivy } from '@privy-io/react-auth';

const { ready, authenticated, user, login, logout } = usePrivy();
```

## Important Notes

- **No Backend Directory**: Unlike initial plans, this uses Next.js API routes
- **No Testing Setup**: Tests need to be configured (Jest/Vitest recommended)
- **ESLint/TypeScript Errors Ignored**: Build warnings are suppressed in next.config.mjs
- **Privy Handles Complexity**: Wallet creation, encryption, and MFA are managed by Privy
- **Development Shortcuts**: In dev mode, you can use Bearer token "dev-token" to bypass auth

## Troubleshooting

1. **"Privy client not configured"**: Ensure all Privy env vars are set
2. **"User not found in database"**: User needs to be synced via /api/auth/sync-user
3. **CORS errors**: Check CORS configuration matches your domain
=======
# CLAUDE.md

This file provides guidance to Claude Code (claude.ai/code) when working with code in this repository.

## Project Overview
**P2PFiat** - An anonymous peer-to-peer cryptocurrency trading platform with integrated authentication using Privy and wallet management.

## Tech Stack
- **Frontend**: Next.js 15.2.4, React 19, TypeScript
- **Authentication**: Privy (email OTP + wallet connections)
- **Database**: Supabase with Row Level Security
- **UI Components**: Radix UI + shadcn/ui
- **Styling**: TailwindCSS with CSS modules

## Development Commands

```bash
# Install dependencies
npm install

# Run development server
npm run dev

# Build for production
npm run build

# Start production server
npm start

# Run linting (Note: ESLint config needs setup)
npm run lint
```

## Project Structure

```
/app                    # Next.js App Router
  /api                  # API routes
    /auth              # Authentication endpoints
    /user              # User management endpoints
  /dashboard           # Protected dashboard page
  /privy-login        # Login page
/components
  /auth               # Authentication components
  /providers          # Context providers (PrivyProvider)
  /ui                 # shadcn/ui components (50+ components)
/lib
  /auth               # JWT verification (privy-jwt.ts)
  /middleware         # Authentication middleware
  /privy              # Privy configuration
  /supabase           # Database client and types
/supabase              # Database schema and migrations
```

## Environment Variables

Create `.env.local` file:
```env
# Privy Configuration
NEXT_PUBLIC_PRIVY_APP_ID=your_privy_app_id
PRIVY_APP_SECRET=your_privy_app_secret
PRIVY_VERIFICATION_KEY=your_privy_verification_key

# Supabase
NEXT_PUBLIC_SUPABASE_URL=your_supabase_url
NEXT_PUBLIC_SUPABASE_ANON_KEY=your_supabase_anon_key
SUPABASE_SERVICE_ROLE_KEY=your_supabase_service_role_key

# Application
NEXT_PUBLIC_APP_URL=http://localhost:3000
```

## Authentication Flow

1. **Email Login**:
   - User enters email → OTP sent via Privy
   - On verification, embedded wallet created automatically
   - User synced to Supabase with privy_user_id

2. **Wallet Login**:
   - Direct connection via MetaMask/WalletConnect
   - No embedded wallet created
   - User synced to Supabase with wallet address

## Key API Endpoints

- `POST /api/auth/sync-user` - Syncs Privy user to Supabase
- `POST /api/auth/logout` - Handles user logout
- `GET /api/user/profile` - Get user profile (protected)
- `PUT /api/user/profile` - Update user profile (protected)
- `GET /api/health` - Health check endpoint

## Database Schema

```sql
-- Users table
CREATE TABLE users (
  id UUID PRIMARY KEY,
  auth_type TEXT, -- 'email' or 'wallet'
  email TEXT,
  wallet_address TEXT,
  privy_user_id TEXT UNIQUE,
  created_at TIMESTAMP,
  updated_at TIMESTAMP
);

-- User wallets (for email users)
CREATE TABLE user_wallets (
  id UUID PRIMARY KEY,
  user_id UUID REFERENCES users(id),
  privy_user_id TEXT,
  embedded_wallet_address TEXT,
  encrypted_private_key TEXT,
  created_at TIMESTAMP
);
```

## Authentication Middleware

Protected routes use the Privy JWT verification middleware:
```typescript
// Usage in API routes
import { verifyPrivyAuth } from '@/lib/middleware/privy-auth';

export async function GET(request: Request) {
  const authResult = await verifyPrivyAuth(request);
  if (!authResult.isAuthenticated) {
    return authResult.response;
  }
  // Access authResult.user for authenticated user data
}
```

## Security Features

- **JWT Verification**: All protected routes verify Privy JWT tokens
- **Row Level Security**: Supabase RLS policies based on privy_user_id
- **Rate Limiting**: 100 requests per 15 minutes per IP
- **Admin Routes**: Special protection for admin endpoints
- **Development Mode**: Shortcuts available in development

## Common Development Tasks

### Add a New Protected API Route
1. Create route file in `/app/api/your-route/route.ts`
2. Import and use `verifyPrivyAuth` middleware
3. Access user data from `authResult.user`

### Update User Profile in Database
```typescript
const { data, error } = await supabase
  .from('users')
  .update({ field: value })
  .eq('privy_user_id', privyUserId);
```

### Work with Privy Client
```typescript
import { usePrivy } from '@privy-io/react-auth';

const { ready, authenticated, user, login, logout } = usePrivy();
```

## Important Notes

- **No Backend Directory**: Unlike initial plans, this uses Next.js API routes
- **No Testing Setup**: Tests need to be configured (Jest/Vitest recommended)
- **ESLint/TypeScript Errors Ignored**: Build warnings are suppressed in next.config.mjs
- **Privy Handles Complexity**: Wallet creation, encryption, and MFA are managed by Privy
- **Development Shortcuts**: In dev mode, you can use Bearer token "dev-token" to bypass auth

## Troubleshooting

1. **"Privy client not configured"**: Ensure all Privy env vars are set
2. **"User not found in database"**: User needs to be synced via /api/auth/sync-user
3. **CORS errors**: Check CORS configuration matches your domain
>>>>>>> a58f0727
4. **Rate limit exceeded**: Wait or use different IP in development<|MERGE_RESOLUTION|>--- conflicted
+++ resolved
@@ -1,576 +1,177 @@
-<<<<<<< HEAD
-# CLAUDE.md - CryptoIndex 지갑 UI 개발 프로젝트
-
-> 🚀 **현재 상태**: Phase 4 완료 - 네트워크 전환 기능 구현 완료  
-> 🎯 **목표**: Hyperliquid 수준의 지갑 UI 시스템 구축  
-> 📅 **마지막 업데이트**: 2025-07-15
-
-이 파일은 Claude Code와 팀 멤버들이 이 프로젝트에서 작업할 때 필요한 모든 정보를 제공합니다.
-
-## 🎯 프로젝트 개요
-**CryptoIndex** - Hyperliquid 수준의 지갑 UI를 가진 익명 P2P 암호화폐 거래 플랫폼
-
-### 현재 개발 단계
-- ✅ **Phase 1-2**: 프로젝트 분석 및 환경 설정 완료
-- ✅ **Phase 3**: 지갑 연결 버튼 고도화 (MagicUI 효과 포함) 완료
-- ✅ **Phase 4**: 네트워크 선택기 & 실시간 체인 전환 완료
-- 🔄 **Next**: Phase 5 (지갑 정보 드롭다운) 또는 Phase 6 (실시간 잔액 조회)
-
-## 🛠️ 기술 스택
-- **Frontend**: Next.js 15.2.4, React 19, TypeScript
-- **패키지 매니저**: pnpm (중요: npm 대신 pnpm 사용할 것!)
-- **인증**: Privy (이메일 OTP + 지갑 연결)
-- **데이터베이스**: Supabase (완전 설정됨)
-- **UI 라이브러리**: 
-  - Radix UI + shadcn/ui (50+ 컴포넌트)
-  - MagicUI (Ripple, BorderBeam 등)
-  - Aceternity UI
-- **스타일링**: TailwindCSS + 커스텀 애니메이션
-- **Web3**: viem + Privy (5개 체인 지원)
-- **알림**: react-hot-toast (Toast 알림 시스템)
-
-## 🚀 개발 명령어 (중요: pnpm 사용!)
-
-```bash
-# 의존성 설치
-pnpm install
-
-# 개발 서버 실행 (포트 3000, 사용 중이면 3001)
-pnpm run dev
-
-# 프로덕션 빌드
-pnpm run build
-
-# 프로덕션 서버 시작
-pnpm start
-
-# 린팅 (현재 설정 생략됨)
-pnpm run lint
-```
-
-### 🔧 개발 환경 첫 설정
-```bash
-# 1. 저장소 클론 후
-cd Cryptoindex-V0
-
-# 2. 의존성 설치
-pnpm install
-
-# 3. 환경변수 설정 (.env.local 파일 생성)
-# 아래 "환경변수 설정" 섹션 참조
-
-# 4. 개발 서버 실행
-pnpm run dev
-
-# 5. 테스트 페이지 확인
-# http://localhost:3001/test-wallet-button (지갑 버튼 테스트)
-# http://localhost:3001/test-utils (유틸리티 함수 테스트)
-# http://localhost:3001/test-network-display (네트워크 전환 테스트)
-# http://localhost:3001/test-wallet-connection (지갑 연결 상태 테스트)
-```
-
-## 📁 프로젝트 구조 (최신 상태)
-
-```
-/app                          # Next.js App Router
-  /api                        # API routes (완전 구현됨)
-    /auth                     # 인증 엔드포인트
-      /logout                 # 로그아웃 처리
-      /sync-user              # Privy-Supabase 동기화
-    /user                     # 사용자 관리
-      /profile                # 프로필 CRUD
-    /health                   # 헬스체크
-  /dashboard                  # 보호된 대시보드
-  /privy-login               # 로그인 페이지
-  /test-wallet-button        # 🆕 지갑 버튼 테스트 페이지
-  /test-utils                # 🆕 유틸리티 함수 테스트
-  /test-network-display      # 🆕 네트워크 전환 테스트 페이지
-  /test-wallet-connection    # 🆕 지갑 연결 상태 테스트
-  /test-wallets              # 지갑 디버깅 페이지
-
-/components
-  /auth                      # 인증 컴포넌트
-    PrivyAuth.tsx            # 메인 인증 UI
-  /wallet                    # 🆕 지갑 UI 시스템 (Phase 4 완료)
-    WalletConnectButton.tsx  # 고급 지갑 연결 버튼
-    NetworkDisplay.tsx       # 🆕 네트워크 선택기 & 전환 기능
-    /hooks                   # 🆕 커스텀 훅들
-      useNetworkSwitch.ts    # 네트워크 전환 로직
-    types.ts                 # TypeScript 타입 정의
-    constants.ts             # 체인 정보 & 상수
-    utils.ts                 # 주소 포맷팅, 클립보드 등
-    index.ts                 # 통합 export
-  /providers                 # Context providers
-    PrivyProvider.tsx        # Privy 설정 + Toast 통합
-    ToastProvider.tsx        # 🆕 Toast 알림 시스템
-  /ui                        # shadcn/ui (50+ 컴포넌트)
-  /magicui                   # MagicUI 효과들
-    ripple.tsx               # 리플 효과
-    border-beam.tsx          # 테두리 애니메이션
-  /dialogs                   # 모달 컴포넌트들
-
-/lib
-  /auth                      # JWT 검증 (수정됨)
-    privy-jwt.ts             # Privy JWT 처리 (오류 해결됨)
-  /middleware                # 인증 미들웨어
-  /privy                     # Privy 설정
-  /supabase                  # DB 클라이언트
-
-/supabase                    # 데이터베이스
-  schema.sql                 # DB 스키마 정의
-```
-
-### 🎯 핵심 구현 완료 파일들
-- `components/wallet/WalletConnectButton.tsx` - MagicUI 효과 포함 고급 버튼
-- `components/wallet/NetworkDisplay.tsx` - 🆕 네트워크 선택기 & 실시간 전환
-- `components/wallet/hooks/useNetworkSwitch.ts` - 🆕 네트워크 전환 로직
-- `components/wallet/utils.ts` - 완전한 유틸리티 함수 세트
-- `components/providers/ToastProvider.tsx` - 🆕 Toast 알림 시스템
-- `lib/auth/privy-jwt.ts` - JWT 검증 (오류 해결됨)
-- `tailwind.config.ts` - 커스텀 애니메이션 추가됨
-- `next.config.mjs` - 🆕 React 19 호환성 & 청크 로딩 최적화
-
-## 🔑 환경변수 설정
-
-`.env.local` 파일을 프로젝트 루트에 생성:
-```env
-# Supabase (완전 설정됨)
-NEXT_PUBLIC_SUPABASE_URL=https://xozgwidnikzhdiommtwk.supabase.co
-NEXT_PUBLIC_SUPABASE_ANON_KEY=eyJhbGciOiJIUzI1NiIsInR5cCI6IkpXVCJ9...
-SUPABASE_SERVICE_ROLE_KEY=eyJhbGciOiJIUzI1NiIsInR5cCI6IkpXVCJ9...
-
-# Privy (업데이트된 설정)
-NEXT_PUBLIC_PRIVY_APP_ID=cmcvc4ho5009rky0nfr3cgnms
-PRIVY_APP_SECRET=2VZtF6sgVr7KLQNR2ovhTruzQvz1U7SbP1CXMPHxxqwUf1h3DMQ72XwcoS8JkvnMVZArrDmEdptuergWjcr7vdBZ
-PRIVY_VERIFICATION_KEY=your_privy_verification_key_here
-
-# Application
-NEXT_PUBLIC_APP_URL=http://localhost:3000
-NODE_ENV=development
-```
-
-### ⚠️ 중요 참고사항
-- **PRIVY_JWKS_ENDPOINT**는 자동 생성됨 (설정 불필요)
-- JWT 검증 오류가 해결되어 모든 Privy 기능 정상 작동
-- Supabase 키는 실제 운영 환경에서는 보안 처리 필요
-
-## 🔐 인증 플로우 (완전 작동)
-
-### 1. 이메일 로그인
-- 사용자 이메일 입력 → Privy OTP 발송
-- 검증 완료 시 임베디드 지갑 자동 생성
-- Supabase에 `privy_user_id`로 동기화
-
-### 2. 지갑 로그인
-- MetaMask/WalletConnect 직접 연결
-- 임베디드 지갑 생성 안됨
-- 지갑 주소로 Supabase 동기화
-
-### 3. 지원되는 네트워크
-- **Ethereum Mainnet** (체인 ID: 1)
-- **Arbitrum One** (체인 ID: 42161)
-- **Polygon** (체인 ID: 137)
-- **Base** (체인 ID: 8453)
-- **Optimism** (체인 ID: 10)
-
-## 🌐 API 엔드포인트 (완전 구현)
-
-- `POST /api/auth/sync-user` - Privy 사용자 Supabase 동기화
-- `POST /api/auth/logout` - 사용자 로그아웃 처리
-- `GET /api/user/profile` - 사용자 프로필 조회 (보호됨)
-- `PUT /api/user/profile` - 사용자 프로필 업데이트 (보호됨)
-- `GET /api/health` - 헬스체크
-
-## 💎 지갑 UI 시스템 (Phase 4 완료)
-
-### WalletConnectButton 컴포넌트
-```typescript
-import { WalletConnectButton } from '@/components/wallet';
-
-// 기본 사용법
-<WalletConnectButton />
-
-// 커스터마이징
-<WalletConnectButton 
-  size="lg" 
-  variant="default" 
-  className="w-full" 
-/>
-```
-
-### 상태별 시각적 효과
-- **연결 전**: 파란색-보라색 그라디언트 + 리플 효과
-- **연결 중**: 커스텀 shimmer 애니메이션 + 스피너
-- **연결 후**: 회색 배경 + BorderBeam 애니메이션
-- **오류 상태**: 빨간색 그라디언트
-
-### 🆕 NetworkDisplay 컴포넌트 (Phase 4)
-```typescript
-import { NetworkDisplay } from '@/components/wallet';
-
-// 기본 사용법
-<NetworkDisplay />
-
-// 콜백과 함께 사용
-<NetworkDisplay 
-  showStatusIndicator={true}
-  size="lg"
-  onNetworkChange={(chain) => console.log('Selected:', chain)}
-/>
-```
-
-### 네트워크 전환 기능
-- **지원 네트워크**: Ethereum, Arbitrum, Polygon, Base, Optimism
-- **실시간 전환**: 드롭다운에서 네트워크 선택 시 즉시 전환
-- **상태 표시**: 연결, 미연결, 미지원 체인 상태 표시
-- **지갑 연결 유도**: 미연결 시 자동으로 지갑 연결 프로세스 실행
-
-### 🆕 useNetworkSwitch 훅
-```typescript
-import { useNetworkSwitch } from '@/components/wallet';
-
-const { switchNetwork, isLoading, error } = useNetworkSwitch();
-
-// 네트워크 전환
-await switchNetwork(SUPPORTED_CHAINS[1]); // Ethereum
-```
-
-### Toast 알림 시스템
-- **성공**: "Network switched successfully"
-- **로딩**: "Switching to Ethereum..."
-- **오류**: "Failed to switch network: [상세 메시지]"
-- **미연결**: "Please connect your wallet to switch networks"
-
-### 유틸리티 함수들
-```typescript
-import { 
-  formatAddress, 
-  copyToClipboard, 
-  validateAddress,
-  formatBalance 
-} from '@/components/wallet/utils';
-
-// 주소 포맷팅
-formatAddress('0x1234...', 6) // "0x123456...567890"
-
-// 클립보드 복사
-await copyToClipboard(address) // Promise<boolean>
-
-// 주소 검증
-validateAddress(address) // boolean
-
-// 잔액 포맷팅
-formatBalance('123.456', 2, 'ETH') // "123.46 ETH"
-```
-
-## 🗄️ 데이터베이스 스키마 (Supabase)
-
-### Users 테이블
-```sql
-CREATE TABLE users (
-  id UUID PRIMARY KEY,
-  auth_type TEXT, -- 'email' or 'wallet'
-  email TEXT,
-  wallet_address TEXT,
-  privy_user_id TEXT UNIQUE,
-  created_at TIMESTAMP,
-  updated_at TIMESTAMP
-);
-```
-
-### User_wallets 테이블
-```sql
-CREATE TABLE user_wallets (
-  id UUID PRIMARY KEY,
-  user_id UUID REFERENCES users(id),
-  privy_user_id TEXT,
-  embedded_wallet_address TEXT,
-  encrypted_private_key TEXT,
-  network_id INTEGER,
-  is_primary BOOLEAN DEFAULT false,
-  created_at TIMESTAMP
-);
-```
-
-## 🧪 테스트 페이지들
-
-### 1. 지갑 버튼 테스트
-```
-http://localhost:3001/test-wallet-button
-```
-- 모든 버튼 변형 테스트
-- 실제 Privy 연결 테스트
-- MagicUI 효과 확인
-
-### 2. 유틸리티 함수 테스트
-```
-http://localhost:3001/test-utils
-```
-- 주소 포맷팅 테스트
-- 클립보드 복사 테스트
-- 주소 검증 테스트
-- 잔액 포맷팅 테스트
-
-### 3. 🆕 네트워크 전환 테스트
-```
-http://localhost:3001/test-network-display
-```
-- 네트워크 선택기 테스트
-- 실시간 체인 전환 테스트
-- Toast 알림 확인
-- 로딩 상태 테스트
-
-### 4. 🆕 지갑 연결 상태 테스트
-```
-http://localhost:3001/test-wallet-connection
-```
-- 지갑 연결 상태 실시간 모니터링
-- 인증 플로우 테스트
-- 에러 핸들링 테스트
-
-### 5. 지갑 디버깅
-```
-http://localhost:3001/test-wallets
-```
-- 지갑 상태 분석
-- Privy 연결 디버깅
-- 데이터베이스 동기화 테스트
-
-## Authentication Middleware
-
-Protected routes use the Privy JWT verification middleware:
-```typescript
-// Usage in API routes
-import { verifyPrivyAuth } from '@/lib/middleware/privy-auth';
-
-export async function GET(request: Request) {
-  const authResult = await verifyPrivyAuth(request);
-  if (!authResult.isAuthenticated) {
-    return authResult.response;
-  }
-  // Access authResult.user for authenticated user data
-}
-```
-
-## Security Features
-
-- **JWT Verification**: All protected routes verify Privy JWT tokens
-- **Row Level Security**: Supabase RLS policies based on privy_user_id
-- **Rate Limiting**: 100 requests per 15 minutes per IP
-- **Admin Routes**: Special protection for admin endpoints
-- **Development Mode**: Shortcuts available in development
-
-## Common Development Tasks
-
-### Add a New Protected API Route
-1. Create route file in `/app/api/your-route/route.ts`
-2. Import and use `verifyPrivyAuth` middleware
-3. Access user data from `authResult.user`
-
-### Update User Profile in Database
-```typescript
-const { data, error } = await supabase
-  .from('users')
-  .update({ field: value })
-  .eq('privy_user_id', privyUserId);
-```
-
-### Work with Privy Client
-```typescript
-import { usePrivy } from '@privy-io/react-auth';
-
-const { ready, authenticated, user, login, logout } = usePrivy();
-```
-
-## Important Notes
-
-- **No Backend Directory**: Unlike initial plans, this uses Next.js API routes
-- **No Testing Setup**: Tests need to be configured (Jest/Vitest recommended)
-- **ESLint/TypeScript Errors Ignored**: Build warnings are suppressed in next.config.mjs
-- **Privy Handles Complexity**: Wallet creation, encryption, and MFA are managed by Privy
-- **Development Shortcuts**: In dev mode, you can use Bearer token "dev-token" to bypass auth
-
-## Troubleshooting
-
-1. **"Privy client not configured"**: Ensure all Privy env vars are set
-2. **"User not found in database"**: User needs to be synced via /api/auth/sync-user
-3. **CORS errors**: Check CORS configuration matches your domain
-=======
-# CLAUDE.md
-
-This file provides guidance to Claude Code (claude.ai/code) when working with code in this repository.
-
-## Project Overview
-**P2PFiat** - An anonymous peer-to-peer cryptocurrency trading platform with integrated authentication using Privy and wallet management.
-
-## Tech Stack
-- **Frontend**: Next.js 15.2.4, React 19, TypeScript
-- **Authentication**: Privy (email OTP + wallet connections)
-- **Database**: Supabase with Row Level Security
-- **UI Components**: Radix UI + shadcn/ui
-- **Styling**: TailwindCSS with CSS modules
-
-## Development Commands
-
-```bash
-# Install dependencies
-npm install
-
-# Run development server
-npm run dev
-
-# Build for production
-npm run build
-
-# Start production server
-npm start
-
-# Run linting (Note: ESLint config needs setup)
-npm run lint
-```
-
-## Project Structure
-
-```
-/app                    # Next.js App Router
-  /api                  # API routes
-    /auth              # Authentication endpoints
-    /user              # User management endpoints
-  /dashboard           # Protected dashboard page
-  /privy-login        # Login page
-/components
-  /auth               # Authentication components
-  /providers          # Context providers (PrivyProvider)
-  /ui                 # shadcn/ui components (50+ components)
-/lib
-  /auth               # JWT verification (privy-jwt.ts)
-  /middleware         # Authentication middleware
-  /privy              # Privy configuration
-  /supabase           # Database client and types
-/supabase              # Database schema and migrations
-```
-
-## Environment Variables
-
-Create `.env.local` file:
-```env
-# Privy Configuration
-NEXT_PUBLIC_PRIVY_APP_ID=your_privy_app_id
-PRIVY_APP_SECRET=your_privy_app_secret
-PRIVY_VERIFICATION_KEY=your_privy_verification_key
-
-# Supabase
-NEXT_PUBLIC_SUPABASE_URL=your_supabase_url
-NEXT_PUBLIC_SUPABASE_ANON_KEY=your_supabase_anon_key
-SUPABASE_SERVICE_ROLE_KEY=your_supabase_service_role_key
-
-# Application
-NEXT_PUBLIC_APP_URL=http://localhost:3000
-```
-
-## Authentication Flow
-
-1. **Email Login**:
-   - User enters email → OTP sent via Privy
-   - On verification, embedded wallet created automatically
-   - User synced to Supabase with privy_user_id
-
-2. **Wallet Login**:
-   - Direct connection via MetaMask/WalletConnect
-   - No embedded wallet created
-   - User synced to Supabase with wallet address
-
-## Key API Endpoints
-
-- `POST /api/auth/sync-user` - Syncs Privy user to Supabase
-- `POST /api/auth/logout` - Handles user logout
-- `GET /api/user/profile` - Get user profile (protected)
-- `PUT /api/user/profile` - Update user profile (protected)
-- `GET /api/health` - Health check endpoint
-
-## Database Schema
-
-```sql
--- Users table
-CREATE TABLE users (
-  id UUID PRIMARY KEY,
-  auth_type TEXT, -- 'email' or 'wallet'
-  email TEXT,
-  wallet_address TEXT,
-  privy_user_id TEXT UNIQUE,
-  created_at TIMESTAMP,
-  updated_at TIMESTAMP
-);
-
--- User wallets (for email users)
-CREATE TABLE user_wallets (
-  id UUID PRIMARY KEY,
-  user_id UUID REFERENCES users(id),
-  privy_user_id TEXT,
-  embedded_wallet_address TEXT,
-  encrypted_private_key TEXT,
-  created_at TIMESTAMP
-);
-```
-
-## Authentication Middleware
-
-Protected routes use the Privy JWT verification middleware:
-```typescript
-// Usage in API routes
-import { verifyPrivyAuth } from '@/lib/middleware/privy-auth';
-
-export async function GET(request: Request) {
-  const authResult = await verifyPrivyAuth(request);
-  if (!authResult.isAuthenticated) {
-    return authResult.response;
-  }
-  // Access authResult.user for authenticated user data
-}
-```
-
-## Security Features
-
-- **JWT Verification**: All protected routes verify Privy JWT tokens
-- **Row Level Security**: Supabase RLS policies based on privy_user_id
-- **Rate Limiting**: 100 requests per 15 minutes per IP
-- **Admin Routes**: Special protection for admin endpoints
-- **Development Mode**: Shortcuts available in development
-
-## Common Development Tasks
-
-### Add a New Protected API Route
-1. Create route file in `/app/api/your-route/route.ts`
-2. Import and use `verifyPrivyAuth` middleware
-3. Access user data from `authResult.user`
-
-### Update User Profile in Database
-```typescript
-const { data, error } = await supabase
-  .from('users')
-  .update({ field: value })
-  .eq('privy_user_id', privyUserId);
-```
-
-### Work with Privy Client
-```typescript
-import { usePrivy } from '@privy-io/react-auth';
-
-const { ready, authenticated, user, login, logout } = usePrivy();
-```
-
-## Important Notes
-
-- **No Backend Directory**: Unlike initial plans, this uses Next.js API routes
-- **No Testing Setup**: Tests need to be configured (Jest/Vitest recommended)
-- **ESLint/TypeScript Errors Ignored**: Build warnings are suppressed in next.config.mjs
-- **Privy Handles Complexity**: Wallet creation, encryption, and MFA are managed by Privy
-- **Development Shortcuts**: In dev mode, you can use Bearer token "dev-token" to bypass auth
-
-## Troubleshooting
-
-1. **"Privy client not configured"**: Ensure all Privy env vars are set
-2. **"User not found in database"**: User needs to be synced via /api/auth/sync-user
-3. **CORS errors**: Check CORS configuration matches your domain
->>>>>>> a58f0727
+# CLAUDE.md
+
+This file provides guidance to Claude Code (claude.ai/code) when working with code in this repository.
+
+## Project Overview
+**P2PFiat** - An anonymous peer-to-peer cryptocurrency trading platform with integrated authentication using Privy and wallet management.
+
+## Tech Stack
+- **Frontend**: Next.js 15.2.4, React 19, TypeScript
+- **Authentication**: Privy (email OTP + wallet connections)
+- **Database**: Supabase with Row Level Security
+- **UI Components**: Radix UI + shadcn/ui
+- **Styling**: TailwindCSS with CSS modules
+
+## Development Commands
+
+```bash
+# Install dependencies
+npm install
+
+# Run development server
+npm run dev
+
+# Build for production
+npm run build
+
+# Start production server
+npm start
+
+# Run linting (Note: ESLint config needs setup)
+npm run lint
+```
+
+## Project Structure
+
+```
+/app                    # Next.js App Router
+  /api                  # API routes
+    /auth              # Authentication endpoints
+    /user              # User management endpoints
+  /dashboard           # Protected dashboard page
+  /privy-login        # Login page
+/components
+  /auth               # Authentication components
+  /providers          # Context providers (PrivyProvider)
+  /ui                 # shadcn/ui components (50+ components)
+/lib
+  /auth               # JWT verification (privy-jwt.ts)
+  /middleware         # Authentication middleware
+  /privy              # Privy configuration
+  /supabase           # Database client and types
+/supabase              # Database schema and migrations
+```
+
+## Environment Variables
+
+Create `.env.local` file:
+```env
+# Privy Configuration
+NEXT_PUBLIC_PRIVY_APP_ID=your_privy_app_id
+PRIVY_APP_SECRET=your_privy_app_secret
+PRIVY_VERIFICATION_KEY=your_privy_verification_key
+
+# Supabase
+NEXT_PUBLIC_SUPABASE_URL=your_supabase_url
+NEXT_PUBLIC_SUPABASE_ANON_KEY=your_supabase_anon_key
+SUPABASE_SERVICE_ROLE_KEY=your_supabase_service_role_key
+
+# Application
+NEXT_PUBLIC_APP_URL=http://localhost:3000
+```
+
+## Authentication Flow
+
+1. **Email Login**:
+   - User enters email → OTP sent via Privy
+   - On verification, embedded wallet created automatically
+   - User synced to Supabase with privy_user_id
+
+2. **Wallet Login**:
+   - Direct connection via MetaMask/WalletConnect
+   - No embedded wallet created
+   - User synced to Supabase with wallet address
+
+## Key API Endpoints
+
+- `POST /api/auth/sync-user` - Syncs Privy user to Supabase
+- `POST /api/auth/logout` - Handles user logout
+- `GET /api/user/profile` - Get user profile (protected)
+- `PUT /api/user/profile` - Update user profile (protected)
+- `GET /api/health` - Health check endpoint
+
+## Database Schema
+
+```sql
+-- Users table
+CREATE TABLE users (
+  id UUID PRIMARY KEY,
+  auth_type TEXT, -- 'email' or 'wallet'
+  email TEXT,
+  wallet_address TEXT,
+  privy_user_id TEXT UNIQUE,
+  created_at TIMESTAMP,
+  updated_at TIMESTAMP
+);
+
+-- User wallets (for email users)
+CREATE TABLE user_wallets (
+  id UUID PRIMARY KEY,
+  user_id UUID REFERENCES users(id),
+  privy_user_id TEXT,
+  embedded_wallet_address TEXT,
+  encrypted_private_key TEXT,
+  created_at TIMESTAMP
+);
+```
+
+## Authentication Middleware
+
+Protected routes use the Privy JWT verification middleware:
+```typescript
+// Usage in API routes
+import { verifyPrivyAuth } from '@/lib/middleware/privy-auth';
+
+export async function GET(request: Request) {
+  const authResult = await verifyPrivyAuth(request);
+  if (!authResult.isAuthenticated) {
+    return authResult.response;
+  }
+  // Access authResult.user for authenticated user data
+}
+```
+
+## Security Features
+
+- **JWT Verification**: All protected routes verify Privy JWT tokens
+- **Row Level Security**: Supabase RLS policies based on privy_user_id
+- **Rate Limiting**: 100 requests per 15 minutes per IP
+- **Admin Routes**: Special protection for admin endpoints
+- **Development Mode**: Shortcuts available in development
+
+## Common Development Tasks
+
+### Add a New Protected API Route
+1. Create route file in `/app/api/your-route/route.ts`
+2. Import and use `verifyPrivyAuth` middleware
+3. Access user data from `authResult.user`
+
+### Update User Profile in Database
+```typescript
+const { data, error } = await supabase
+  .from('users')
+  .update({ field: value })
+  .eq('privy_user_id', privyUserId);
+```
+
+### Work with Privy Client
+```typescript
+import { usePrivy } from '@privy-io/react-auth';
+
+const { ready, authenticated, user, login, logout } = usePrivy();
+```
+
+## Important Notes
+
+- **No Backend Directory**: Unlike initial plans, this uses Next.js API routes
+- **No Testing Setup**: Tests need to be configured (Jest/Vitest recommended)
+- **ESLint/TypeScript Errors Ignored**: Build warnings are suppressed in next.config.mjs
+- **Privy Handles Complexity**: Wallet creation, encryption, and MFA are managed by Privy
+- **Development Shortcuts**: In dev mode, you can use Bearer token "dev-token" to bypass auth
+
+## Troubleshooting
+
+1. **"Privy client not configured"**: Ensure all Privy env vars are set
+2. **"User not found in database"**: User needs to be synced via /api/auth/sync-user
+3. **CORS errors**: Check CORS configuration matches your domain
 4. **Rate limit exceeded**: Wait or use different IP in development